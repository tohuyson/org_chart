--- conflicted
+++ resolved
@@ -1,16 +1,4 @@
-<<<<<<< HEAD
-# TODO
-- ✅ Build a stable, easily customizable API
-- ✅ Add orientation support
-- ✅ Add arrow paint customization
-- ✅ Add arrow styles
-- 🚧 Add arrow animations
-- 🚧 Write a detailed documentation
-- 🚧 update toSetter. Allow using consts. 
-
-=======
 # Org Chart
->>>>>>> 192d0f32
 
 A Flutter organizational chart package with drag and drop, zoom and pan, collapse/expand, and extremely easy node customization. Built entirely in Flutter, so it works on all platforms supported by Flutter!
 
@@ -131,6 +119,7 @@
 In Progress:
 - 🚧 Add arrow animations
 - 🚧 Write detailed documentation
+- 🚧 update toSetter. Allow using consts. 
 
 
 
